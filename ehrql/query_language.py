--- conflicted
+++ resolved
@@ -578,8 +578,6 @@
         """
         return self.__ge__(other)
 
-<<<<<<< HEAD
-=======
     def is_between(self, start, end):
         """
         Return a boolean series which is True for each date in this series which is
@@ -587,7 +585,6 @@
         """
         return (self > start) & (self < end)
 
->>>>>>> d9c9595b
     def is_on_or_between(self, start, end):
         """
         Return a boolean series which is True for each date in this series which is
