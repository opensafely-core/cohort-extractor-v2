--- conflicted
+++ resolved
@@ -2,12 +2,8 @@
 import importlib.util
 import shutil
 import sys
-<<<<<<< HEAD
 import traceback
 from contextlib import contextmanager
-=======
-from contextlib import contextmanager, nullcontext
->>>>>>> b087504d
 
 import structlog
 
