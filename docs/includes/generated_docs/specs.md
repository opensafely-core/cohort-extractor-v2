--- conflicted
+++ resolved
@@ -2411,10 +2411,7 @@
 
 
 
-<<<<<<< HEAD
 #### 11.2.7 Is on or between
-=======
-#### 11.2.7 Is between
 
 This example makes use of a patient-level table named `p` containing the following data:
 
@@ -2428,23 +2425,22 @@
 | 6| |
 
 ```python
-p.d1.is_between(date(2010, 1, 2), date(2010, 1, 4))
+p.d1.is_on_or_between(date(2010, 1, 2), date(2010, 1, 4))
 ```
 returns the following patient series:
 
 | patient | value |
 | - | - |
 | 1|F |
-| 2|F |
+| 2|T |
 | 3|T |
-| 4|F |
+| 4|T |
 | 5|F |
 | 6| |
 
 
 
-#### 11.2.8 Is on or between
->>>>>>> d9c9595b
+#### 11.2.8 Is during
 
 This example makes use of a patient-level table named `p` containing the following data:
 
@@ -2458,7 +2454,7 @@
 | 6| |
 
 ```python
-p.d1.is_on_or_between(date(2010, 1, 2), date(2010, 1, 4))
+p.d1.is_during(interval)
 ```
 returns the following patient series:
 
@@ -2473,69 +2469,7 @@
 
 
 
-#### 11.2.8 Is during
-
-This example makes use of a patient-level table named `p` containing the following data:
-
-| patient|d1 |
-| - | - |
-| 1|2010-01-01 |
-| 2|2010-01-02 |
-| 3|2010-01-03 |
-| 4|2010-01-04 |
-| 5|2010-01-05 |
-| 6| |
-
-```python
-p.d1.is_during(interval)
-```
-returns the following patient series:
-
-| patient | value |
-| - | - |
-| 1|F |
-| 2|T |
-| 3|T |
-| 4|T |
-| 5|F |
-| 6| |
-
-
-
-<<<<<<< HEAD
 #### 11.2.9 Is on or between backwards
-=======
-#### 11.2.10 Is between backwards
-
-This example makes use of a patient-level table named `p` containing the following data:
-
-| patient|d1 |
-| - | - |
-| 1|2010-01-01 |
-| 2|2010-01-02 |
-| 3|2010-01-03 |
-| 4|2010-01-04 |
-| 5|2010-01-05 |
-| 6| |
-
-```python
-p.d1.is_between(date(2010, 1, 4), date(2010, 1, 2))
-```
-returns the following patient series:
-
-| patient | value |
-| - | - |
-| 1|F |
-| 2|F |
-| 3|F |
-| 4|F |
-| 5|F |
-| 6| |
-
-
-
-#### 11.2.11 Is on or between backwards
->>>>>>> d9c9595b
 
 This example makes use of a patient-level table named `p` containing the following data:
 
